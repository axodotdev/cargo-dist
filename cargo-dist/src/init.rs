use axoasset::toml_edit;
use axoproject::{errors::AxoprojectError, platforms::triple_to_display_name};
use axoproject::{WorkspaceInfo, WorkspaceKind};
use camino::Utf8PathBuf;
use cargo_dist_schema::PrRunMode;
use semver::Version;
use serde::Deserialize;

use crate::{
    config::{
        self, CiStyle, CompressionImpl, Config, DistMetadata, HostingStyle, InstallerStyle,
        PublishStyle, ZipStyle,
    },
    do_generate,
    errors::{DistError, DistResult},
    GenerateArgs, SortedMap, METADATA_DIST, PROFILE_DIST,
};

/// Arguments for `cargo dist init` ([`do_init`][])
#[derive(Debug)]
pub struct InitArgs {
    /// Whether to auto-accept the default values for interactive prompts
    pub yes: bool,
    /// Don't automatically generate ci
    pub no_generate: bool,
    /// A path to a json file containing values to set in workspace.metadata.dist
    pub with_json_config: Option<Utf8PathBuf>,
    /// Hosts to enable
    pub host: Vec<HostingStyle>,
}

/// Input for --with-json-config
///
/// Contains a DistMetadata for the workspace.metadata.dist and
/// then optionally ones for each package.
#[derive(Debug, Deserialize)]
#[serde(deny_unknown_fields)]
struct MultiDistMetadata {
    /// `[workspace.metadata.dist]`
    workspace: Option<DistMetadata>,
    /// package_name => `[package.metadata.dist]`
    #[serde(default)]
    packages: SortedMap<String, DistMetadata>,
}

/// Run 'cargo dist init'
pub fn do_init(cfg: &Config, args: &InitArgs) -> DistResult<()> {
    let workspace = config::get_project()?;

    // Load in the workspace toml to edit and write back
    let mut workspace_toml = config::load_cargo_toml(&workspace.manifest_path)?;

    let check = console::style("✔".to_string()).for_stderr().green();

    // Init things
    let did_add_profile = if workspace.kind == WorkspaceKind::Rust {
        init_dist_profile(cfg, &mut workspace_toml)?
    } else {
        false
    };

    eprintln!("let's setup your cargo-dist config...");
    eprintln!();

    let multi_meta = if let Some(json_path) = &args.with_json_config {
        // json update path, read from a file and apply all requested updates verbatim
        let src = axoasset::SourceFile::load_local(json_path)?;
        let multi_meta: MultiDistMetadata = src.deserialize_json()?;
        multi_meta
    } else {
        // run (potentially interactive) init logic
        let meta = get_new_dist_metadata(cfg, args, &workspace)?;
        MultiDistMetadata {
            workspace: Some(meta),
            packages: SortedMap::new(),
        }
    };

    if let Some(meta) = &multi_meta.workspace {
        apply_dist_to_workspace_toml(&mut workspace_toml, workspace.kind, meta);
    }

    eprintln!();

    // Save the workspace toml (potentially an effective no-op if we made no edits)
    config::save_cargo_toml(&workspace.manifest_path, workspace_toml)?;
    if did_add_profile {
        eprintln!("{check} added [profile.dist] to your root Cargo.toml");
    }
    eprintln!("{check} added [workspace.metadata.dist] to your root Cargo.toml");

    // Now that we've done the stuff that's definitely part of the root Cargo.toml,
    // Optionally apply updates to packages
    for (_idx, package) in workspace.packages() {
        // Gather up all the things we'd like to be written to this file
        let meta = multi_meta.packages.get(&package.name);
        let needs_edit = meta.is_some();

        if needs_edit {
            // Ok we have changes to make, let's load the toml
            let mut package_toml = config::load_cargo_toml(&package.manifest_path)?;
            let metadata = config::get_toml_metadata(&mut package_toml, false);

            // Apply [package.metadata.dist]
            let mut writing_metadata = false;
            if let Some(meta) = meta {
                apply_dist_to_metadata(metadata, meta);
                writing_metadata = true;
            }

            // Save the result
            config::save_cargo_toml(&package.manifest_path, package_toml)?;
            if writing_metadata {
                eprintln!(
                    "{check} added [package.metadata.dist] to {}'s Cargo.toml",
                    package.name
                );
            }
        }
    }

    eprintln!("{check} cargo-dist is setup!");
    eprintln!();

    // regenerate anything that needs to be
    if !args.no_generate {
        eprintln!("running 'cargo dist generate' to apply any changes");
        eprintln!();

        let ci_args = GenerateArgs {
            check: false,
            modes: vec![],
        };
        do_generate(cfg, &ci_args)?;
    }
    Ok(())
}

fn init_dist_profile(
    _cfg: &Config,
    workspace_toml: &mut toml_edit::DocumentMut,
) -> DistResult<bool> {
    let profiles = workspace_toml["profile"].or_insert(toml_edit::table());
    if let Some(t) = profiles.as_table_mut() {
        t.set_implicit(true)
    }
    let dist_profile = &mut profiles[PROFILE_DIST];
    if !dist_profile.is_none() {
        return Ok(false);
    }
    let mut new_profile = toml_edit::table();
    {
        // For some detailed discussion, see: https://github.com/axodotdev/cargo-dist/issues/118
        let new_profile = new_profile.as_table_mut().unwrap();
        // We're building for release, so this is a good base!
        new_profile.insert("inherits", toml_edit::value("release"));
        // We're building for SUPER DUPER release, so lto is a good idea to enable!
        //
        // There's a decent argument for lto=true (aka "fat") here but the cost-benefit
        // is a bit complex. Fat LTO can be way more expensive to compute (to the extent
        // that enormous applications like chromium can become unbuildable), but definitely
        // eeks out a bit more from your binaries.
        //
        // In principle cargo-dist is targeting True Shippable Binaries and so it's
        // worth it to go nuts getting every last drop out of your binaries... but a lot
        // of people are going to build binaries that might never even be used, so really
        // we're just burning a bunch of CI time for nothing.
        //
        // The user has the freedom to crank this up higher (and/or set codegen-units=1)
        // if they think it's worth it, but we otherwise probably shouldn't set the planet
        // on fire just because Number Theoretically Go Up.
        new_profile.insert("lto", toml_edit::value("thin"));
        new_profile
            .decor_mut()
            .set_prefix("\n# The profile that 'cargo dist' will build with\n")
    }
    dist_profile.or_insert(new_profile);

    Ok(true)
}

fn has_metadata_table(workspace_info: &WorkspaceInfo) -> bool {
    if workspace_info.kind == WorkspaceKind::Rust {
        // Setup [workspace.metadata.dist]
        workspace_info
            .cargo_metadata_table
            .as_ref()
            .and_then(|t| t.as_object())
            .map(|t| t.contains_key(METADATA_DIST))
            .unwrap_or(false)
    } else {
        config::parse_metadata_table_or_manifest(
            workspace_info.kind,
            &workspace_info.manifest_path,
            workspace_info.cargo_metadata_table.as_ref(),
        )
        .is_ok()
    }
}

/// Initialize [workspace.metadata.dist] with default values based on what was passed on the CLI
///
/// Returns whether the initialization was actually done
/// and whether ci was set
fn get_new_dist_metadata(
    cfg: &Config,
    args: &InitArgs,
    workspace_info: &WorkspaceInfo,
) -> DistResult<DistMetadata> {
    use dialoguer::{Confirm, Input, MultiSelect, Select};
    let has_config = has_metadata_table(workspace_info);

    let mut meta = if has_config {
        config::parse_metadata_table_or_manifest(
            workspace_info.kind,
            &workspace_info.manifest_path,
            workspace_info.cargo_metadata_table.as_ref(),
        )?
    } else {
        DistMetadata {
            // If they init with this version we're gonna try to stick to it!
            cargo_dist_version: Some(std::env!("CARGO_PKG_VERSION").parse().unwrap()),
            // deprecated, default to not emitting it
            rust_toolchain_version: None,
            ci: None,
            installers: None,
            install_success_msg: None,
            tap: None,
            formula: None,
            system_dependencies: None,
            targets: None,
            dist: None,
            include: None,
            auto_includes: None,
            windows_archive: None,
            unix_archive: None,
            npm_scope: None,
            npm_package: None,
            checksum: None,
            precise_builds: None,
            merge_tasks: None,
            fail_fast: None,
            build_local_artifacts: None,
            dispatch_releases: None,
            release_branch: None,
            install_path: None,
            features: None,
            default_features: None,
            all_features: None,
            plan_jobs: None,
            local_artifacts_jobs: None,
            global_artifacts_jobs: None,
            source_tarball: None,
            host_jobs: None,
            publish_jobs: None,
            post_announce_jobs: None,
            publish_prereleases: None,
            force_latest: None,
            create_release: None,
            github_releases_repo: None,
            github_releases_submodule_path: None,
            pr_run_mode: None,
            allow_dirty: None,
            ssldotcom_windows_sign: None,
            github_attestations: None,
            msvc_crt_static: None,
            hosting: None,
            extra_artifacts: None,
            github_custom_runners: None,
            bin_aliases: None,
            tag_namespace: None,
            install_updater: None,
            native_certs: None,
            display: None,
            display_name: None,
        }
    };

    // Clone this to simplify checking for settings changes
    let orig_meta = meta.clone();

    // Now prompt the user interactively to initialize these...

    // Tune the theming a bit
    let theme = dialoguer::theme::ColorfulTheme {
        checked_item_prefix: console::style("  [x]".to_string()).for_stderr().green(),
        unchecked_item_prefix: console::style("  [ ]".to_string()).for_stderr().dim(),
        active_item_style: console::Style::new().for_stderr().cyan().bold(),
        ..dialoguer::theme::ColorfulTheme::default()
    };
    // Some indicators we'll use in a few places
    let check = console::style("✔".to_string()).for_stderr().green();
    let notice = console::style("⚠️".to_string()).for_stderr().yellow();

    if !args.host.is_empty() {
        meta.hosting = Some(args.host.clone());
    }

    // Set cargo-dist-version
    let current_version: Version = std::env!("CARGO_PKG_VERSION").parse().unwrap();
    if let Some(desired_version) = &meta.cargo_dist_version {
        if desired_version != &current_version && !desired_version.pre.starts_with("github-") {
            let default = true;
            let prompt = format!(
                r#"update your project to this version of cargo-dist?
    {} => {}"#,
                desired_version, current_version
            );
            let response = if args.yes {
                default
            } else {
                let res = Confirm::with_theme(&theme)
                    .with_prompt(prompt)
                    .default(default)
                    .interact()?;
                eprintln!();
                res
            };

            if response {
                meta.cargo_dist_version = Some(current_version);
            } else {
                Err(DistError::NoUpdateVersion {
                    project_version: desired_version.clone(),
                    running_version: current_version,
                })?;
            }
        }
    } else {
        let prompt = format!(
            r#"looks like you deleted the cargo-dist-version key, add it back?
    this is the version of cargo-dist your releases should use
    (you're currently running {})"#,
            current_version
        );
        let default = true;

        let response = if args.yes {
            default
        } else {
            let res = Confirm::with_theme(&theme)
                .with_prompt(prompt)
                .default(default)
                .interact()?;
            eprintln!();
            res
        };
        if response {
            meta.cargo_dist_version = Some(current_version);
        } else {
            // Not recommended but technically ok...
        }
    }

    {
        // Start with builtin targets
        let default_platforms = crate::default_desktop_targets();
        let mut known = crate::known_desktop_targets();
        // If the config doesn't have targets at all, generate them
        let config_vals = meta.targets.as_deref().unwrap_or(&default_platforms);
        let cli_vals = cfg.targets.as_slice();
        // Add anything custom they did to the list (this will do some reordering if they hand-edited)
        for val in config_vals.iter().chain(cli_vals) {
            if !known.contains(val) {
                known.push(val.clone());
            }
        }

        // Prettify/sort things
        let desc = move |triple: &str| -> String {
            let pretty = triple_to_display_name(triple).unwrap_or("[unknown]");
            format!("{pretty} ({triple})")
        };
        known.sort_by_cached_key(|k| desc(k).to_uppercase());

        let mut defaults = vec![];
        let mut keys = vec![];
        for item in &known {
            // If this target is in their config, keep it
            // If they passed it on the CLI, flip it on
            let config_had_it = config_vals.contains(item);
            let cli_had_it = cli_vals.contains(item);

            let default = config_had_it || cli_had_it;
            defaults.push(default);

            keys.push(desc(item));
        }

        // Prompt the user
        let prompt = r#"what platforms do you want to build for?
    (select with arrow keys and space, submit with enter)"#;
        let selected = if args.yes {
            defaults
                .iter()
                .enumerate()
                .filter_map(|(idx, enabled)| enabled.then_some(idx))
                .collect()
        } else {
            let res = MultiSelect::with_theme(&theme)
                .items(&keys)
                .defaults(&defaults)
                .with_prompt(prompt)
                .interact()?;
            eprintln!();
            res
        };

        // Apply the results
        meta.targets = Some(selected.into_iter().map(|i| known[i].clone()).collect());
    }

    // Enable CI backends
    // FIXME: when there is more than one option we maybe shouldn't hide this
    // once the user has any one enabled, right now it's just annoying to always
    // prompt for Github CI support.
    if meta.ci.as_deref().unwrap_or_default().is_empty() {
        // FIXME: when there is more than one option this should be a proper
        // multiselect like the installer selector is! For now we do
        // most of the multi-select logic and then just give a prompt.
        let known = &[CiStyle::Github];
        let mut defaults = vec![];
        let mut keys = vec![];
        let mut github_key = 0;
        for item in known {
            // If this CI style is in their config, keep it
            // If they passed it on the CLI, flip it on
            let mut default = meta
                .ci
                .as_ref()
                .map(|ci| ci.contains(item))
                .unwrap_or(false)
                || cfg.ci.contains(item);

            // If they have a well-defined repo url and it's github, default enable it
            #[allow(irrefutable_let_patterns)]
            if let CiStyle::Github = item {
                github_key = 0;
                if let Some(repo_url) = &workspace_info.repository_url(None).unwrap_or_default() {
                    if repo_url.contains("github.com") {
                        default = true;
                    }
                }
            }
            defaults.push(default);
            // This match is here to remind you to add new CiStyles
            // to `known` above!
            keys.push(match item {
                CiStyle::Github => "github",
            });
        }

        // Prompt the user
        let prompt = r#"enable Github CI and Releases?"#;
        let default = defaults[github_key];

        let github_selected = if args.yes {
            default
        } else {
            let res = Confirm::with_theme(&theme)
                .with_prompt(prompt)
                .default(default)
                .interact()?;
            eprintln!();
            res
        };

        let selected = if github_selected {
            vec![github_key]
        } else {
            vec![]
        };

        // Apply the results
        let ci: Vec<_> = selected.into_iter().map(|i| known[i]).collect();
        meta.ci = if ci.is_empty() { None } else { Some(ci) };
    }

    // Enforce repository url right away
    let has_github_ci = meta
        .ci
        .as_ref()
        .map(|ci| ci.contains(&CiStyle::Github))
        .unwrap_or(false);
    if has_github_ci
        && workspace_info
            .repository_url(None)
            .unwrap_or_default()
            .is_none()
    {
        // If axoproject complained about inconsistency, forward that
        // Massively jank manual implementation of "clone" here because lots of error types
        // (like std::io::Error) don't implement Clone and so axoproject errors can't either
        let conflict = workspace_info.warnings.iter().find_map(|w| {
            if let AxoprojectError::InconsistentRepositoryKey {
                file1,
                url1,
                file2,
                url2,
            } = w
            {
                Some(AxoprojectError::InconsistentRepositoryKey {
                    file1: file1.clone(),
                    url1: url1.clone(),
                    file2: file2.clone(),
                    url2: url2.clone(),
                })
            } else {
                None
            }
        });
        if let Some(inner) = conflict {
            Err(DistError::CantEnableGithubUrlInconsistent { inner })?;
        } else {
            // Otherwise assume no URL
            Err(DistError::CantEnableGithubNoUrl)?;
        }
    }

    if has_github_ci && meta.pr_run_mode.is_none() {
        let default_val = PrRunMode::default();
        let cur_val = meta.pr_run_mode.unwrap_or(default_val);

        // This is intentionally written awkwardly to make you update this!
        //
        // don't forget to add it to 'items' below!
        let desc = |val| match val {
            PrRunMode::Skip => "skip - don't check the release process in PRs",
            PrRunMode::Plan => "plan - run 'cargo dist plan' on PRs (recommended)",
            PrRunMode::Upload => "upload - build and upload an artifacts.zip to the PR (expensive)",
        };
        let items = [PrRunMode::Skip, PrRunMode::Plan, PrRunMode::Upload];

        // Get the index of the current value
        let default = items
            .iter()
            .position(|val| val == &cur_val)
            .expect("someone added a pr_run_mode but forgot to add it to 'init'");

        let prompt = r#"check your release process in pull requests?"#;
        let selection = Select::with_theme(&theme)
            .with_prompt(prompt)
            .items(&items.iter().map(|mode| desc(*mode)).collect::<Vec<_>>())
            .default(default)
            .interact()?;
        eprintln!();

        let result = items[selection];

        // Record that the user made a concrete decision so we don't prompt over and over
        meta.pr_run_mode = Some(result);
    }

    // Enable installer backends (if they have a CI backend that can provide URLs)
    // FIXME: "vendored" installers like msi could be enabled without any CI...
    let has_ci = meta.ci.as_ref().map(|ci| !ci.is_empty()).unwrap_or(false);
    {
        // If they have CI, then they can use fetching installers,
        // otherwise they can only do vendored installers.
        let known: &[InstallerStyle] = if has_ci {
            &[
                InstallerStyle::Shell,
                InstallerStyle::Powershell,
                InstallerStyle::Npm,
                InstallerStyle::Homebrew,
                InstallerStyle::Msi,
            ]
        } else {
            eprintln!("{notice} no CI backends enabled, most installers have been hidden");
            &[InstallerStyle::Msi]
        };
        let mut defaults = vec![];
        let mut keys = vec![];
        for item in known {
            // If this CI style is in their config, keep it
            // If they passed it on the CLI, flip it on
            let config_had_it = meta
                .installers
                .as_deref()
                .unwrap_or_default()
                .contains(item);
            let cli_had_it = cfg.installers.contains(item);

            let default = config_had_it || cli_had_it;
            defaults.push(default);

            // This match is here to remind you to add new InstallerStyles
            // to `known` above!
            keys.push(match item {
                InstallerStyle::Shell => "shell",
                InstallerStyle::Powershell => "powershell",
                InstallerStyle::Npm => "npm",
                InstallerStyle::Homebrew => "homebrew",
                InstallerStyle::Msi => "msi",
            });
        }

        // Prompt the user
        let prompt = r#"what installers do you want to build?
    (select with arrow keys and space, submit with enter)"#;
        let selected = if args.yes {
            defaults
                .iter()
                .enumerate()
                .filter_map(|(idx, enabled)| enabled.then_some(idx))
                .collect()
        } else {
            let res = MultiSelect::with_theme(&theme)
                .items(&keys)
                .defaults(&defaults)
                .with_prompt(prompt)
                .interact()?;
            eprintln!();
            res
        };

        // Apply the results
        meta.installers = Some(selected.into_iter().map(|i| known[i]).collect());
    }

    let mut publish_jobs = orig_meta.publish_jobs.clone().unwrap_or(vec![]);

    // Special handling of the Homebrew installer
    if meta
        .installers
        .as_deref()
        .unwrap_or_default()
        .contains(&InstallerStyle::Homebrew)
    {
        let homebrew_is_new = !orig_meta
            .installers
            .as_deref()
            .unwrap_or_default()
            .contains(&InstallerStyle::Homebrew);

        if homebrew_is_new {
            let prompt = r#"you've enabled Homebrew support; if you want cargo-dist
    to automatically push package updates to a tap (repository) for you,
    please enter the tap name (in GitHub owner/name format)"#;
            let default = "".to_string();

            let tap: String = if args.yes {
                default
            } else {
                let res = Input::with_theme(&theme)
                    .with_prompt(prompt)
                    .allow_empty(true)
                    .interact_text()?;
                eprintln!();
                res
            };
            let tap = tap.trim();
            if tap.is_empty() {
                eprintln!("Homebrew packages will not be automatically published");
                meta.tap = None;
            } else {
                meta.tap = Some(tap.to_owned());
                publish_jobs.push(PublishStyle::Homebrew);

                eprintln!("{check} Homebrew package will be published to {tap}");

                eprintln!(
                    r#"{check} You must provision a GitHub token and expose it as a secret named
    HOMEBREW_TAP_TOKEN in GitHub Actions. For more information,
    see the documentation:
    https://opensource.axo.dev/cargo-dist/book/installers/homebrew.html"#
                );
            }
        }
    }

    meta.publish_jobs = if publish_jobs.is_empty() {
        None
    } else {
        Some(publish_jobs)
    };

    // Special handling of the npm installer
    if meta
        .installers
        .as_deref()
        .unwrap_or_default()
        .contains(&InstallerStyle::Npm)
    {
        // If npm is being newly enabled here, prompt for a @scope
        let npm_is_new = !orig_meta
            .installers
            .as_deref()
            .unwrap_or_default()
            .contains(&InstallerStyle::Npm);
        if npm_is_new {
            let prompt = r#"you've enabled npm support, please enter the @scope you want to use
    this is the "namespace" the package will be published under
    (leave blank to publish globally)"#;
            let default = "".to_string();

            let scope: String = if args.yes {
                default
            } else {
                let res = Input::with_theme(&theme)
                    .with_prompt(prompt)
                    .allow_empty(true)
                    .validate_with(|v: &String| {
                        let v = v.trim();
                        if v.is_empty() {
                            Ok(())
                        } else if let Some(v) = v.strip_prefix('@') {
                            if v.is_empty() {
                                Err("@ must be followed by something")
                            } else {
                                Ok(())
                            }
                        } else {
                            Err("npm scopes must start with @")
                        }
                    })
                    .interact_text()?;
                eprintln!();
                res
            };
            let scope = scope.trim();
            if scope.is_empty() {
                eprintln!("{check} npm packages will be published globally");
                meta.npm_scope = None;
            } else {
                meta.npm_scope = Some(scope.to_owned());
                eprintln!("{check} npm packages will be published under {scope}");
            }
            eprintln!();
        }

        // FIXME (#226): If they have an npm installer, force on tar.gz compression
        const TAR_GZ: Option<ZipStyle> = Some(ZipStyle::Tar(CompressionImpl::Gzip));
        if meta.unix_archive != TAR_GZ || meta.windows_archive != TAR_GZ {
            let prompt = r#"the npm installer requires binaries to be distributed as .tar.gz, is that ok?
    otherwise we would distribute your binaries as .zip on windows, .tar.xz everywhere else
    (this is a hopefully temporary limitation of the npm installer's implementation)"#;
            let default = true;
            let force_targz = if args.yes {
                default
            } else {
                let res = Confirm::with_theme(&theme)
                    .with_prompt(prompt)
                    .default(default)
                    .interact()?;
                eprintln!();
                res
            };
            if force_targz {
                meta.unix_archive = TAR_GZ;
                meta.windows_archive = TAR_GZ;
            } else {
                Err(DistError::MustEnableTarGz)?;
            }
        }
    }

    if orig_meta.install_updater.is_none()
        && meta
            .installers
            .as_deref()
            .unwrap_or_default()
            .iter()
            .any(|installer| {
                installer == &InstallerStyle::Shell || installer == &InstallerStyle::Powershell
            })
    {
        let prompt = r#"Would you like to include an updater program with your binaries?"#;
        let res = Confirm::with_theme(&theme)
            .with_prompt(prompt)
            .default(false)
            .interact()?;
        eprintln!();

        meta.install_updater = Some(res);
    }

    Ok(meta)
}

/// Update a workspace toml-edit document with the current DistMetadata value
pub(crate) fn apply_dist_to_workspace_toml(
    workspace_toml: &mut toml_edit::DocumentMut,
    workspace_kind: WorkspaceKind,
    meta: &DistMetadata,
) {
    let metadata = if workspace_kind == WorkspaceKind::Rust {
        // Write to metadata table
        config::get_toml_metadata(workspace_toml, true)
    } else {
        // Write to document root
        workspace_toml.as_item_mut()
    };
    apply_dist_to_metadata(metadata, meta);
}

/// Ensure [*.metadata.dist] has the given values
fn apply_dist_to_metadata(metadata: &mut toml_edit::Item, meta: &DistMetadata) {
    let dist_metadata = &mut metadata[METADATA_DIST];

    // If there's no table, make one
    if !dist_metadata.is_table() {
        *dist_metadata = toml_edit::table();
    }

    // Apply formatted/commented values
    let table = dist_metadata.as_table_mut().unwrap();

    // This is intentionally written awkwardly to make you update this
    let DistMetadata {
        cargo_dist_version,
        rust_toolchain_version,
        dist,
        ci,
        installers,
        install_success_msg,
        tap,
        formula,
        targets,
        include,
        auto_includes,
        windows_archive,
        unix_archive,
        npm_scope,
        npm_package,
        checksum,
        precise_builds,
        merge_tasks,
        fail_fast,
        build_local_artifacts,
        dispatch_releases,
        release_branch,
        install_path,
        features,
        all_features,
        default_features,
        plan_jobs,
        local_artifacts_jobs,
        global_artifacts_jobs,
        source_tarball,
        host_jobs,
        publish_jobs,
        post_announce_jobs,
        publish_prereleases,
        force_latest,
        create_release,
        github_releases_repo,
        github_releases_submodule_path,
        pr_run_mode,
        allow_dirty,
        ssldotcom_windows_sign,
        github_attestations,
        msvc_crt_static,
        hosting,
        tag_namespace,
        install_updater,
        display,
        display_name,
<<<<<<< HEAD
        ..
=======
        // These settings are complex enough that we don't support editing them in init
        extra_artifacts: _,
        github_custom_runners: _,
        bin_aliases: _,
        system_dependencies: _,
>>>>>>> 779d9334
    } = &meta;

    apply_optional_value(
        table,
        "cargo-dist-version",
        "# The preferred cargo-dist version to use in CI (Cargo.toml SemVer syntax)\n",
        cargo_dist_version.as_ref().map(|v| v.to_string()),
    );

    apply_optional_value(
        table,
        "rust-toolchain-version",
        "# The preferred Rust toolchain to use in CI (rustup toolchain syntax)\n",
        rust_toolchain_version.as_deref(),
    );

    apply_string_or_list(table, "ci", "# CI backends to support\n", ci.as_ref());

    apply_string_list(
        table,
        "installers",
        "# The installers to generate for each app\n",
        installers.as_ref(),
    );

    apply_optional_value(
        table,
        "tap",
        "# A GitHub repo to push Homebrew formulas to\n",
        tap.clone(),
    );

    apply_optional_value(
        table,
        "formula",
        "# Customize the Homebrew formula name\n",
        formula.clone(),
    );

    apply_string_list(
        table,
        "targets",
        "# Target platforms to build apps for (Rust target-triple syntax)\n",
        targets.as_ref(),
    );

    apply_optional_value(
        table,
        "dist",
        "# Whether to consider the binaries in a package for distribution (defaults true)\n",
        *dist,
    );

    apply_string_list(
        table,
        "include",
        "# Extra static files to include in each App (path relative to this Cargo.toml's dir)\n",
        include.as_ref(),
    );

    apply_optional_value(
        table,
        "auto-includes",
        "# Whether to auto-include files like READMEs, LICENSEs, and CHANGELOGs (default true)\n",
        *auto_includes,
    );

    apply_optional_value(
        table,
        "windows-archive",
        "# The archive format to use for windows builds (defaults .zip)\n",
        windows_archive.map(|a| a.ext()),
    );

    apply_optional_value(
        table,
        "unix-archive",
        "# The archive format to use for non-windows builds (defaults .tar.xz)\n",
        unix_archive.map(|a| a.ext()),
    );

    apply_optional_value(
        table,
        "npm-package",
        "# The npm package should have this name\n",
        npm_package.as_deref(),
    );

    apply_optional_value(
        table,
        "install-success-msg",
        "# Custom message to display on successful install\n",
        install_success_msg.as_deref(),
    );

    apply_optional_value(
        table,
        "npm-scope",
        "# A namespace to use when publishing this package to the npm registry\n",
        npm_scope.as_deref(),
    );

    apply_optional_value(
        table,
        "checksum",
        "# Checksums to generate for each App\n",
        checksum.map(|c| c.ext()),
    );

    apply_optional_value(
        table,
        "precise-builds",
        "# Build only the required packages, and individually\n",
        *precise_builds,
    );

    apply_optional_value(
        table,
        "merge-tasks",
        "# Whether to run otherwise-parallelizable tasks on the same machine\n",
        *merge_tasks,
    );

    apply_optional_value(
        table,
        "fail-fast",
        "# Whether failing tasks should make us give up on all other tasks\n",
        *fail_fast,
    );

    apply_optional_value(
        table,
        "build-local-artifacts",
        "# Whether CI should include auto-generated code to build local artifacts\n",
        *build_local_artifacts,
    );

    apply_optional_value(
        table,
        "dispatch-releases",
        "# Whether CI should trigger releases with dispatches instead of tag pushes\n",
        *dispatch_releases,
    );

    apply_optional_value(
        table,
        "release-branch",
        "# Trigger releases on pushes to this branch instead of tag pushes\n",
        release_branch.as_ref(),
    );

    apply_optional_value(
        table,
        "create-release",
        "# Whether cargo-dist should create a Github Release or use an existing draft\n",
        *create_release,
    );

    apply_optional_value(
        table,
        "github-releases-repo",
        "# Publish GitHub Releases to this repo instead\n",
        github_releases_repo.as_ref().map(|a| a.to_string()),
    );

    apply_optional_value(
        table,
        "github-releases-submodule-path",
        "# Read the commit to be tagged from the submodule at this path\n",
        github_releases_submodule_path
            .as_ref()
            .map(|a| a.to_string()),
    );

    apply_string_or_list(
        table,
        "install-path",
        "# Path that installers should place binaries in\n",
        install_path.as_ref(),
    );

    apply_string_list(
        table,
        "features",
        "# Features to pass to cargo build\n",
        features.as_ref(),
    );

    apply_optional_value(
        table,
        "default-features",
        "# Whether default-features should be enabled with cargo build\n",
        *default_features,
    );

    apply_optional_value(
        table,
        "all-features",
        "# Whether to pass --all-features to cargo build\n",
        *all_features,
    );

    apply_string_list(
        table,
        "plan-jobs",
        "# Plan jobs to run in CI\n",
        plan_jobs.as_ref(),
    );

    apply_string_list(
        table,
        "local-artifacts-jobs",
        "# Local artifacts jobs to run in CI\n",
        local_artifacts_jobs.as_ref(),
    );

    apply_string_list(
        table,
        "global-artifacts-jobs",
        "# Global artifacts jobs to run in CI\n",
        global_artifacts_jobs.as_ref(),
    );

    apply_optional_value(
        table,
        "source-tarball",
        "# Generate and dist a source tarball\n",
        *source_tarball,
    );

    apply_string_list(
        table,
        "host-jobs",
        "# Host jobs to run in CI\n",
        host_jobs.as_ref(),
    );

    apply_string_list(
        table,
        "publish-jobs",
        "# Publish jobs to run in CI\n",
        publish_jobs.as_ref(),
    );

    apply_string_list(
        table,
        "post-announce-jobs",
        "# Post-announce jobs to run in CI\n",
        post_announce_jobs.as_ref(),
    );

    apply_optional_value(
        table,
        "publish-prereleases",
        "# Whether to publish prereleases to package managers\n",
        *publish_prereleases,
    );

    apply_optional_value(
        table,
        "force-latest",
        "# Always mark releases as latest, ignoring semver semantics\n",
        *force_latest,
    );

    apply_optional_value(
        table,
        "pr-run-mode",
        "# Publish jobs to run in CI\n",
        pr_run_mode.as_ref().map(|m| m.to_string()),
    );

    apply_string_list(
        table,
        "allow-dirty",
        "# Skip checking whether the specified configuration files are up to date\n",
        allow_dirty.as_ref(),
    );

    apply_optional_value(
        table,
        "msvc-crt-static",
        "# Whether +crt-static should be used on msvc\n",
        *msvc_crt_static,
    );

    apply_optional_value(
        table,
        "ssldotcom-windows-sign",
        "",
        ssldotcom_windows_sign.as_ref().map(|p| p.to_string()),
    );

    apply_optional_value(
        table,
        "github-attestations",
        "# Whether to enable GitHub Attestations\n",
        *github_attestations,
    );

    apply_string_or_list(
        table,
        "hosting",
        "# Where to host releases\n",
        hosting.as_ref(),
    );

    apply_optional_value(
        table,
        "tag-namespace",
        "# A prefix git tags must include for cargo-dist to care about them\n",
        tag_namespace.as_ref(),
    );

    apply_optional_value(
        table,
        "install-updater",
        "# Whether to install an updater program\n",
        *install_updater,
    );

    apply_optional_value(
        table,
        "display",
        "# Whether to display this app's installers/artifacts in release bodies\n",
        *display,
    );

    apply_optional_value(
        table,
        "display-name",
        "# Custom display name to use for this app in release bodies\n",
        display_name.as_ref(),
    );

    // Finalize the table
    table
        .decor_mut()
        .set_prefix("\n# Config for 'cargo dist'\n");
}

/// Update the toml table to add/remove this value
///
/// If the value is Some we will set the value and hang a description comment off of it.
/// If the given key already existed in the table, this will update it in place and overwrite
/// whatever comment was above it. If the given key is new, it will appear at the end of the
/// table.
///
/// If the value is None, we delete it (and any comment above it).
fn apply_optional_value<I>(table: &mut toml_edit::Table, key: &str, desc: &str, val: Option<I>)
where
    I: Into<toml_edit::Value>,
{
    if let Some(val) = val {
        table.insert(key, toml_edit::value(val));
        if let Some(mut key) = table.key_mut(key) {
            key.leaf_decor_mut().set_prefix(desc)
        }
    } else {
        table.remove(key);
    }
}

/// Same as [`apply_optional_value`][] but with a list of items to `.to_string()`
fn apply_string_list<I>(table: &mut toml_edit::Table, key: &str, desc: &str, list: Option<I>)
where
    I: IntoIterator,
    I::Item: std::fmt::Display,
{
    if let Some(list) = list {
        let items = list.into_iter().map(|i| i.to_string()).collect::<Vec<_>>();
        let array: toml_edit::Array = items.into_iter().collect();
        // FIXME: Break the array up into multiple lines with pretty formatting
        // if the list is "too long". Alternatively, more precisely toml-edit
        // the existing value so that we can preserve the user's formatting and comments.
        table.insert(key, toml_edit::Item::Value(toml_edit::Value::Array(array)));
        if let Some(mut key) = table.key_mut(key) {
            key.leaf_decor_mut().set_prefix(desc)
        }
    } else {
        table.remove(key);
    }
}

/// Same as [`apply_string_list`][] but when the list can be shorthanded as a string
fn apply_string_or_list<I>(table: &mut toml_edit::Table, key: &str, desc: &str, list: Option<I>)
where
    I: IntoIterator,
    I::Item: std::fmt::Display,
{
    if let Some(list) = list {
        let items = list.into_iter().map(|i| i.to_string()).collect::<Vec<_>>();
        if items.len() == 1 {
            apply_optional_value(table, key, desc, items.into_iter().next())
        } else {
            apply_string_list(table, key, desc, Some(items))
        }
    } else {
        table.remove(key);
    }
}<|MERGE_RESOLUTION|>--- conflicted
+++ resolved
@@ -856,15 +856,12 @@
         install_updater,
         display,
         display_name,
-<<<<<<< HEAD
-        ..
-=======
         // These settings are complex enough that we don't support editing them in init
         extra_artifacts: _,
         github_custom_runners: _,
         bin_aliases: _,
         system_dependencies: _,
->>>>>>> 779d9334
+        ..
     } = &meta;
 
     apply_optional_value(
