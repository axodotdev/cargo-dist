--- conflicted
+++ resolved
@@ -39,15 +39,9 @@
 cargo-dist-schema = { version = "=0.16.0", path = "../cargo-dist-schema" }
 axoasset = { version = "0.10.1", features = ["json-serde", "toml-serde", "toml-edit", "compression", "remote"] }
 axoprocess = { version = "0.2.0" }
-<<<<<<< HEAD
-axoproject = { version = "0.7.1", default-features = false, features = ["cargo-projects", "generic-projects"] }
-gazenot = { version = "0.3.1" }
-reqwest = { version = "0.12.4", default-features = false, features = ["blocking", "rustls-tls-webpki-roots", "rustls-tls-native-roots", "json"] }
-=======
 axoproject = { version = "0.7.1", default-features = false, features = ["cargo-projects", "generic-projects"], path = "../axoproject" }
 gazenot = { version = "0.3.2" }
-reqwest = { version = "0.12.5", default-features = false, features = ["blocking", "rustls-tls", "json"] }
->>>>>>> 779d9334
+reqwest = { version = "0.12.5", default-features = false, features = ["blocking", "rustls-tls-webpki-roots", "rustls-tls-native-roots", "json"] }
 comfy-table = "7.1.1"
 miette = { version = "7.2.0" }
 thiserror = "1.0.61"
